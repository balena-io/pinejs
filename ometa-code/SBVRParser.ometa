/*
Copyright 2011 University of Surrey

   Licensed under the Apache License, Version 2.0 (the "License");
   you may not use this file except in compliance with the License.
   You may obtain a copy of the License at

       http://www.apache.org/licenses/LICENSE-2.0

   Unless required by applicable law or agreed to in writing, software
   distributed under the License is distributed on an "AS IS" BASIS,
   WITHOUT WARRANTIES OR CONDITIONS OF ANY KIND, either express or implied.
   See the License for the specific language governing permissions and
   limitations under the License.
*/

//A parser for Semantics of Business Vocabulary and Rules (SBVR), an OMG standard. 
//Converts from Structured English (SBVR-SE) to Logical Formulation (SBVR-LF)
//Specification: http://www.omg.org/spec/SBVR/1.0/

ometa SBVRParser {
	isTerm		:x	= ?this._isTerm(x),
	isVerb		:x	= ?this._isVerb(x),
	isKwrd		:x	= ?SBVRParser._isKwrd(x),
	isFctp		:x	= ?this._isFctp(x),

	isKwrdSt  :p :q = &(spaces seq(q) word:w) {q!=''?q+' '+w:w}:w {p+' '+w}:n (isKwrd(n) -> true | isKwrdSt(p, w) -> true),
	isTermSt  :p :q = &(spaces seq(q) word:w) {q!=''?q+' '+w:w}:w {p+' '+w}:n (isTerm(n) -> true | isTermSt(p, w) -> true),
	isVerbSt  :p :q = &(spaces seq(q) word:w) {q!=''?q+' '+w:w}:w {p+' '+w}:n (isVerb(n) -> true | isVerbSt(p, w) -> true),

	findVar		:x	= {this.ruleVars[x[1]]},
	bind		:x	= findVar(x):y											-> [`bind, x, y],

	spaces			= (' '|'\t')*,
	letters			= letter+:l												-> l.join(''),
	num				= spaces digit+:n										-> [`num, parseInt(n.join(''))],
	word			= spaces letters:w ~isVerb(w) ~isTerm(w) ~isKwrd(w)		-> w,
	nrText			= (word:w ~isKwrdSt(w,'')~isTermSt(w,'')~isVerbSt(w,'') ->w)+:w
																			-> w.join(' '),
	text			= (spaces letters:w)+:w									-> w.join(' '),
	toEOL			= (anything:w ?{w!='\n'&&w!='\r'}->w)*:w				-> $.trim(w.join('')),

	kwrd		:x	= spaces letters:w {x!=''?x+' '+w:w}:w (isKwrd(w) -> w | kwrd(w):a -> a),
	token		:x	= kwrd(''):t ?(t==x)									-> [`kwrd, t],

	termR		:x	= spaces letters:w {x!=''?x+' '+w:w}:w (isTerm(w)		-> w | termR(w):a -> a),
	term			= termR(''):t {this._termForm(t)}:t						-> [`term, t],

	mkVerb		:x	= {this.verbs[x] = true}								-> [`verb, x],
	verbR		:x	= spaces letters:w {x!=''?x+' '+w:w}:w (isVerb(w)		-> w | verbR(w):a -> a),
	verb			= verbR(''):v {this._verbForm(v)}:v						-> [`verb, v],

	quant			= "each"										&term	-> [`univQ]
					| ("a"|"an"|"some")								&term	-> [`existQ]
					| "at" "most"	("one"->[`num, 1]|num):n		&term	-> [`atMostQ, [`maxCard, n]]
					| "at" "least"	("one"->[`num, 1]|num):n		&term	-> [`atLeastQ, [`minCard, n]]
					| "more" "than"	("one"->[`num, 2]|num:n {++n[1]}->n):n &term
																			-> [`atLeastQ, [`minCard, n]]
					| "exactly"		("one"->[`num, 1]|num):n		&term	-> [`exactQ, [`card, n]]
					| "at" "least"	("one"->[`num, 1]|num):n "and" "at" "most" ("one"->[`num, 1]|num):m &term
																			-> [`numRngQ, [`minCard, n], [`maxCard, m]],

	adVar		:x	={this.ruleVars[x[1]] = this.ruleVarsCount++}
					("that" "the" terbRi([[]], x):q							-> [`var, [`num, this.ruleVars[x[1]]], x, q]
					|"that" qTerbRi([[]], x):q								-> [`var, [`num, this.ruleVars[x[1]]], x, q]
					|														-> [`var, [`num, this.ruleVars[x[1]]], x]),

	atfo		:c	= isFctp(c[0]) {c[0] = [`fcTp].concat(c[0])}			-> {d = [`aFrm]; d.concat(c)},

	terbRi    :c :i = term:t verb:v bind(t):b {c[0]=c[0].concat([t,v]);c.concat([b])}:c (qTerbRi(c,i)),

	qTerbRi   :c :i = (quant:q term:t adVar(t):a verb:v bind(t):b
							{q=q.concat([a]);c[0]=c[0].concat([t,v]);c.concat([b])}:c 
							(qTerbRi(c,i)):r								-> q.concat([r])
						| verb:v bind(i):b {c[0]=c[0].concat([i,v]);c.concat([b])}:c (atfo(c)|qTerm(c)|qTerbR(c))
						| bind(i):b {c[0]=c[0].concat([i]);c.concat([b])}:c atfo(c)
					), 

	qTerm		:c	= quant:q term:t adVar(t):a bind(t):b {q=q.concat([a]);c[0]=c[0].concat([t]);c.concat([b])}:c 
							atfo(c):r											-> q.concat([r]),

	qTerbR		:c	= quant:q term:t adVar(t):a verb:v bind(t):b {q=q.concat([a]);c[0]=c[0].concat([t,v]);c.concat([b])}:c
							(atfo(c)|qTerm(c)|qTerbR(c)):r						-> q.concat([r]),

	modRule			= seq('It is obligatory that'):t	qTerbR([[]]):q	-> ['obl', q]//, t]
					| seq('It is necessary that'):t		qTerbR([[]]):q	-> ['nec', q]//, t]
					| seq('It is prohibited that'):t	qTerbR([[]]):q	-> ['obl', ['neg', q]]//, t]
					| seq('It is impossible that'):t	qTerbR([[]]):q	-> ['nec', ['neg', q]]//, t]
					| seq('It is not possible that'):t	qTerbR([[]]):q	-> ['nec', ['neg', q]]//, t]
					| seq('It is possible that'):t		qTerbR([[]]):q	-> ['pos', q]//, t]
					| seq('It is permissible that'):t	qTerbR([[]]):q	-> ['prm', q],//, t],

<<<<<<< HEAD
	newRule         = ``R:'' spaces? &((~'\n' char)*):a {this.ruleVarsCount=1} modRule:r -> [`rule, r, [`text, a.join('')]],
=======
	ruleDecl		= seq('R:'),
	newRule			= ruleDecl spaces? &((~'\n' char)*):a {this.ruleVarsCount=1} modRule:r
																			-> [`rule, r, [`text, a.join('')]],
>>>>>>> 0d3d775d

	terb			= term:t (verb|nrText:f mkVerb(f)):v					-> [t, v],
	fcTpDecl		= seq('F:'),
	fcTp			= fcTpDecl spaces? {t=[]} (terb:b {t.concat(b)}:t)+ (term:e {t.concat([e])}:t)? {this.fctps[t] = true}
																			-> [`fcTp].concat(t),
	termDecl		= seq('T:'),
	newTerm			= termDecl spaces? term(true):t 						-> t.concat([[]]),
	attribute		= ?{this.lines[this.lines.length-1][0] == 'term'}
						allowedAttrs:attrName ':' toEOL:attrVal				-> {var lastLine = this.lines.pop(); lastLine[2].push([attrName.replace(new RegExp(' ','g'),''), attrVal]); lastLine},

	allowedAttrs	= (
						seq('Concept Type') |
						/* Custom Attributes */
						seq('Database ID Field') |
						seq('Database Name Field') |
						seq('Database Table Name') |
						/* End Custom */
						seq('Definition') |
						seq('Dictionary Basis') |
						seq('Example') |
						seq('General Concept') |
						seq('Namespace URI') |
						seq('Necessity') |
						seq('Note') |
						seq('Possibility') |
						seq('Reference Scheme') |
						seq('See') |
						seq('Source') |
						seq('Subject Field') |
						seq('Synonymous Form') |
						seq('Synonym')
					):a														-> a,

	line			= spaces? (newTerm | fcTp | newRule | attribute):l spaces?
						{this.lines.push(l)}
																			-> l,
	linef			= line (('\r'|'\n')*|end),
	expr			= linef*												-> [`model].concat(this.lines)
}

SBVRParser.kwrds = {}
kwrds = ["a", "an", "each", "at", "most", "least", "exactly", "that", "the", "one", "more", "than", "and", "some"]
for (var idx = 0; idx < kwrds.length; idx++){SBVRParser.kwrds[kwrds[idx]] = true}

SBVRParser._isKwrd = function(k) { return this.kwrds.hasOwnProperty(k) }


/**
	Following are "instance" variables/functions rather than shared.
*/
SBVRParser.initialize = function() {
	this.reset();
}

SBVRParser._isTerm = function(k) {
	return this.terms.hasOwnProperty(k) || this.terms.hasOwnProperty(k.singularize())
}

SBVRParser._termForm = function(k) { 
	return this.terms.hasOwnProperty(k.singularize()) ? k.singularize() : k
}

SBVRParser._isVerb = function(k) { if(this.verbs.hasOwnProperty(k)) {return true} }

SBVRParser._isVerb = function(k) {
	if(this.verbs.hasOwnProperty(k))                                               { return true }
	else if( k.slice(0,3)=='are' && this.verbs.hasOwnProperty('is' + k.slice(3)) ) { return true }
	else if(k=='have' && this.verbs.hasOwnProperty('has'))                         { return true }
	else return false
}

SBVRParser._verbForm = function(k) { 
	if(k.slice(0,3)=='are' && this.verbs.hasOwnProperty('is' + k.slice(3))){ return 'is' + k.slice(3) } 
	else if(k=='have' && this.verbs.hasOwnProperty('has'))                 { return 'has'}
	else return k
}

SBVRParser._isFctp = function(k) { return this.fctps.hasOwnProperty(k) }

SBVRParser.reset = function() {
	this.terms = {} 
	this.verbs = {}
	this.fctps = {}
	this.ruleVars = {}
	this.ruleVarsCount = 0
	this.lines = []
}<|MERGE_RESOLUTION|>--- conflicted
+++ resolved
@@ -90,13 +90,8 @@
 					| seq('It is possible that'):t		qTerbR([[]]):q	-> ['pos', q]//, t]
 					| seq('It is permissible that'):t	qTerbR([[]]):q	-> ['prm', q],//, t],
 
-<<<<<<< HEAD
-	newRule         = ``R:'' spaces? &((~'\n' char)*):a {this.ruleVarsCount=1} modRule:r -> [`rule, r, [`text, a.join('')]],
-=======
 	ruleDecl		= seq('R:'),
 	newRule			= ruleDecl spaces? &((~'\n' char)*):a {this.ruleVarsCount=1} modRule:r
-																			-> [`rule, r, [`text, a.join('')]],
->>>>>>> 0d3d775d
 
 	terb			= term:t (verb|nrText:f mkVerb(f)):v					-> [t, v],
 	fcTpDecl		= seq('F:'),
